[tool.poetry]
name = "pycardano"
version = "0.12.0"
classifiers = [
    "Intended Audience :: Developers",
    "License :: OSI Approved :: MIT License",
    "Natural Language :: English",
    "Programming Language :: Python :: 3",
    "Programming Language :: Python :: 3.8",
    "Programming Language :: Python :: 3.9",
    "Programming Language :: Python :: 3.10",
    "Programming Language :: Python :: 3.11",
]
description = "A Cardano library in Python"
homepage = "https://github.com/Python-Cardano/pycardano"
documentation = "https://pycardano.readthedocs.io/en/latest/"
keywords = ["python", "cardano", "blockchain", "crypto"]
authors = ["Jerry <jerrycgh@gmail.com>"]
readme = "README.md"
repository = "https://github.com/Python-Cardano/pycardano"
license = "MIT"

[tool.poetry.dependencies]
python = "^3.8.1"
PyNaCl = "^1.5.0"
cbor2 = { git = "https://github.com/theeldermillenial/cbor2", branch = "feat/local-decoders" }
typeguard = "^4.3.0"
blockfrost-python = "0.6.0"
websocket-client = "^1.4.1"
cose = "0.9.dev8"
pprintpp = "^0.4.0"
mnemonic = "^0.21"
ECPy = "^1.2.5"
frozendict = "^2.3.8"
frozenlist = "^1.3.3"
cachetools = "^5.3.0"
docker = "^7.1.0"
ogmios = "^1.1.1"
requests = "^2.32.3"
websockets = "^13.0"

[tool.poetry.dev-dependencies]
Sphinx = "^5.0.0"
sphinx-rtd-theme = "^2.0.0"
pytest = "^8.2.0"
pytest-cov = "^5.0.0"
flake8 = "^7.0.0"
isort = "^5.11.4"
black = "^24.4.2"
sphinx-copybutton = "^0.5.0"
retry = "^0.9.2"
Flask = "^2.0.3"
pytest-xdist = "^3.5.0"
mypy = "1.11.2"

[build-system]
requires = ["poetry-core>=1.0.0"]
build-backend = "poetry.core.masonry.api"


[tool.pytest.ini_options]
addopts = "--doctest-modules --ignore=examples --ignore=integration-test --ignore=test/resources/haskell"
minversion = "6.0"
<<<<<<< HEAD
markers = ["post_alonzo", "single", "CardanoCLI"]
=======
markers = [
    "post_alonzo",
    "single",
    "CardanoCLI",
    "post_chang"
]
>>>>>>> 3ca745ab


[tool.isort]
profile = "black"

[tool.mypy]
ignore_missing_imports = true
disable_error_code = ["str-bytes-safe"]
python_version = 3.8
exclude = ['^pycardano/crypto/bech32.py$']<|MERGE_RESOLUTION|>--- conflicted
+++ resolved
@@ -61,16 +61,12 @@
 [tool.pytest.ini_options]
 addopts = "--doctest-modules --ignore=examples --ignore=integration-test --ignore=test/resources/haskell"
 minversion = "6.0"
-<<<<<<< HEAD
-markers = ["post_alonzo", "single", "CardanoCLI"]
-=======
 markers = [
     "post_alonzo",
     "single",
     "CardanoCLI",
     "post_chang"
 ]
->>>>>>> 3ca745ab
 
 
 [tool.isort]
