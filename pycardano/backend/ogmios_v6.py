--- conflicted
+++ resolved
@@ -1,55 +1,22 @@
 import time
 from typing import Dict, List, Optional, Union
 
-<<<<<<< HEAD
 from cachetools import Cache, LRUCache, TTLCache, func
-from ogmios.client import Client
-from ogmios.datatypes import (
-    Address,
-    Era,
-    ProtocolParameters,
-    Tip,
-    TxOutputReference,
-    Utxo,
-)
-from ogmios.utils import GenesisParameters, get_current_era
-=======
 from ogmios.client import Client as OgmiosClient
-from ogmios.datatypes import (
-    ProtocolParameters as OgmiosProtocolParameters,
-    Era as OgmiosEra,
-    Tip as OgmiosTip,
-    Utxo as OgmiosUtxo,
-    Address as OgmiosAddress,
-    TxOutputReference as OgmiosTxOutputReference,
-)
-from ogmios.utils import get_current_era, GenesisParameters as OgmiosGenesisParameters
->>>>>>> b0eb69cd
-
-from pycardano.backend.base import ChainContext
-from pycardano.backend.base import ProtocolParameters as pycProtocolParameters
+from ogmios.datatypes import Address as OgmiosAddress
+from ogmios.datatypes import Era as OgmiosEra
+from ogmios.datatypes import ProtocolParameters as OgmiosProtocolParameters
+from ogmios.datatypes import Tip as OgmiosTip
+from ogmios.datatypes import TxOutputReference as OgmiosTxOutputReference
+from ogmios.datatypes import Utxo as OgmiosUtxo
+from ogmios.utils import GenesisParameters as OgmiosGenesisParameters
+from ogmios.utils import get_current_era
+
+from pycardano.address import Address
+from pycardano.backend.base import ChainContext, GenesisParameters, ProtocolParameters
 from pycardano.backend.kupo import KupoChainContextExtension
-<<<<<<< HEAD
 from pycardano.hash import DatumHash, ScriptHash
 from pycardano.network import Network
-=======
-from pycardano.backend.base import (
-    ChainContext,
-    ProtocolParameters,
-    GenesisParameters,
-)
-from pycardano.network import Network
-from pycardano.transaction import (
-    UTxO,
-    TransactionOutput,
-    Value,
-    TransactionInput,
-    MultiAsset,
-    AssetName,
-    Asset,
-    Address,
-)
->>>>>>> b0eb69cd
 from pycardano.plutus import (
     PLUTUS_V1_COST_MODEL,
     PLUTUS_V2_COST_MODEL,
@@ -59,7 +26,6 @@
     PlutusV3Script,
 )
 from pycardano.serialization import RawCBOR
-from pycardano.transaction import Address as pyc_Address
 from pycardano.transaction import (
     Asset,
     AssetName,
