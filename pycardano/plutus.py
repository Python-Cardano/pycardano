"""Plutus related classes and functions."""

from __future__ import annotations

import inspect
import json
import typing
from dataclasses import dataclass, field, fields
from enum import Enum
from hashlib import sha256
from typing import Any, Optional, Type, Union

import cbor2
from cbor2 import CBORTag
from nacl.encoding import RawEncoder
from nacl.hash import blake2b

from pycardano.exception import DeserializeException, InvalidArgumentException
from pycardano.hash import DATUM_HASH_SIZE, SCRIPT_HASH_SIZE, DatumHash, ScriptHash
from pycardano.nativescript import NativeScript
from pycardano.serialization import (
    ArrayCBORSerializable,
    ByteString,
    CBORSerializable,
    DictCBORSerializable,
    IndefiniteList,
    Primitive,
    RawCBOR,
    default_encoder,
    limit_primitive_type,
)

__all__ = [
    "CostModels",
    "PLUTUS_V1_COST_MODEL",
    "PLUTUS_V2_COST_MODEL",
    "COST_MODELS",
    "PlutusData",
    "Datum",
    "RedeemerTag",
    "ExecutionUnits",
    "PlutusV1Script",
    "PlutusV2Script",
    "RawPlutusData",
    "Redeemer",
    "ScriptType",
    "datum_hash",
    "plutus_script_hash",
    "script_hash",
    "Unit",
]


# taken from https://stackoverflow.com/a/13624858
class classproperty(property):
    def __get__(self, owner_self, owner_cls):
        return self.fget(owner_cls)


class CostModels(DictCBORSerializable):
    KEY_TYPE = int
    VALUE_TYPE = dict

    def to_shallow_primitive(self) -> dict:
<<<<<<< HEAD
        result: typing.Dict[Primitive, Primitive] = {}
=======
        result: dict[bytes, Union[typing.List[Any], bytes]] = {}
>>>>>>> 2bb48203
        for language in sorted(self.keys()):
            cost_model = self[language]
            if language == 0:
                # Due to a bug in the Haskell implementation of ledger, we need to serialize the cost models twice.
                # See:
                # https://github.com/input-output-hk/cardano-ledger/blob/c9512ec56cd9b9ea20adea567649410289da0acc/eras/alonzo/test-suite/cddl-files/alonzo.cddl#L111-L115
                # https://github.com/input-output-hk/cardano-ledger/issues/2512
                l_cbor = cbor2.dumps(language, default=default_encoder)
                cm = IndefiniteList([cost_model[k] for k in sorted(cost_model.keys())])
                result[l_cbor] = cbor2.dumps(cm, default=default_encoder)
            else:
                result[language] = [cost_model[k] for k in sorted(cost_model.keys())]
        return result

    @classmethod
    @limit_primitive_type(dict)
    def from_primitive(cls: Type[CostModels], value: dict) -> CostModels:
        raise DeserializeException(
            "Deserialization of cost model is impossible, because some information is lost "
            "during serialization."
        )


# Copied from https://github.com/input-output-hk/cardano-configurations/blob/26b6b6de73f90e4777602b372798bf77addcc321/
# network/mainnet/genesis/alonzo.json#L27-L194
PLUTUS_V1_COST_MODEL = {
    "sha2_256-memory-arguments": 4,
    "equalsString-cpu-arguments-constant": 1000,
    "cekDelayCost-exBudgetMemory": 100,
    "lessThanEqualsByteString-cpu-arguments-intercept": 103599,
    "divideInteger-memory-arguments-minimum": 1,
    "appendByteString-cpu-arguments-slope": 621,
    "blake2b-cpu-arguments-slope": 29175,
    "iData-cpu-arguments": 150000,
    "encodeUtf8-cpu-arguments-slope": 1000,
    "unBData-cpu-arguments": 150000,
    "multiplyInteger-cpu-arguments-intercept": 61516,
    "cekConstCost-exBudgetMemory": 100,
    "nullList-cpu-arguments": 150000,
    "equalsString-cpu-arguments-intercept": 150000,
    "trace-cpu-arguments": 150000,
    "mkNilData-memory-arguments": 32,
    "lengthOfByteString-cpu-arguments": 150000,
    "cekBuiltinCost-exBudgetCPU": 29773,
    "bData-cpu-arguments": 150000,
    "subtractInteger-cpu-arguments-slope": 0,
    "unIData-cpu-arguments": 150000,
    "consByteString-memory-arguments-intercept": 0,
    "divideInteger-memory-arguments-slope": 1,
    "divideInteger-cpu-arguments-model-arguments-slope": 118,
    "listData-cpu-arguments": 150000,
    "headList-cpu-arguments": 150000,
    "chooseData-memory-arguments": 32,
    "equalsInteger-cpu-arguments-intercept": 136542,
    "sha3_256-cpu-arguments-slope": 82363,
    "sliceByteString-cpu-arguments-slope": 5000,
    "unMapData-cpu-arguments": 150000,
    "lessThanInteger-cpu-arguments-intercept": 179690,
    "mkCons-cpu-arguments": 150000,
    "appendString-memory-arguments-intercept": 0,
    "modInteger-cpu-arguments-model-arguments-slope": 118,
    "ifThenElse-cpu-arguments": 1,
    "mkNilPairData-cpu-arguments": 150000,
    "lessThanEqualsInteger-cpu-arguments-intercept": 145276,
    "addInteger-memory-arguments-slope": 1,
    "chooseList-memory-arguments": 32,
    "constrData-memory-arguments": 32,
    "decodeUtf8-cpu-arguments-intercept": 150000,
    "equalsData-memory-arguments": 1,
    "subtractInteger-memory-arguments-slope": 1,
    "appendByteString-memory-arguments-intercept": 0,
    "lengthOfByteString-memory-arguments": 4,
    "headList-memory-arguments": 32,
    "listData-memory-arguments": 32,
    "consByteString-cpu-arguments-intercept": 150000,
    "unIData-memory-arguments": 32,
    "remainderInteger-memory-arguments-minimum": 1,
    "bData-memory-arguments": 32,
    "lessThanByteString-cpu-arguments-slope": 248,
    "encodeUtf8-memory-arguments-intercept": 0,
    "cekStartupCost-exBudgetCPU": 100,
    "multiplyInteger-memory-arguments-intercept": 0,
    "unListData-memory-arguments": 32,
    "remainderInteger-cpu-arguments-model-arguments-slope": 118,
    "cekVarCost-exBudgetCPU": 29773,
    "remainderInteger-memory-arguments-slope": 1,
    "cekForceCost-exBudgetCPU": 29773,
    "sha2_256-cpu-arguments-slope": 29175,
    "equalsInteger-memory-arguments": 1,
    "indexByteString-memory-arguments": 1,
    "addInteger-memory-arguments-intercept": 1,
    "chooseUnit-cpu-arguments": 150000,
    "sndPair-cpu-arguments": 150000,
    "cekLamCost-exBudgetCPU": 29773,
    "fstPair-cpu-arguments": 150000,
    "quotientInteger-memory-arguments-minimum": 1,
    "decodeUtf8-cpu-arguments-slope": 1000,
    "lessThanInteger-memory-arguments": 1,
    "lessThanEqualsInteger-cpu-arguments-slope": 1366,
    "fstPair-memory-arguments": 32,
    "modInteger-memory-arguments-intercept": 0,
    "unConstrData-cpu-arguments": 150000,
    "lessThanEqualsInteger-memory-arguments": 1,
    "chooseUnit-memory-arguments": 32,
    "sndPair-memory-arguments": 32,
    "addInteger-cpu-arguments-intercept": 197209,
    "decodeUtf8-memory-arguments-slope": 8,
    "equalsData-cpu-arguments-intercept": 150000,
    "mapData-cpu-arguments": 150000,
    "mkPairData-cpu-arguments": 150000,
    "quotientInteger-cpu-arguments-constant": 148000,
    "consByteString-memory-arguments-slope": 1,
    "cekVarCost-exBudgetMemory": 100,
    "indexByteString-cpu-arguments": 150000,
    "unListData-cpu-arguments": 150000,
    "equalsInteger-cpu-arguments-slope": 1326,
    "cekStartupCost-exBudgetMemory": 100,
    "subtractInteger-cpu-arguments-intercept": 197209,
    "divideInteger-cpu-arguments-model-arguments-intercept": 425507,
    "divideInteger-memory-arguments-intercept": 0,
    "cekForceCost-exBudgetMemory": 100,
    "blake2b-cpu-arguments-intercept": 2477736,
    "remainderInteger-cpu-arguments-constant": 148000,
    "tailList-cpu-arguments": 150000,
    "encodeUtf8-cpu-arguments-intercept": 150000,
    "equalsString-cpu-arguments-slope": 1000,
    "lessThanByteString-memory-arguments": 1,
    "multiplyInteger-cpu-arguments-slope": 11218,
    "appendByteString-cpu-arguments-intercept": 396231,
    "lessThanEqualsByteString-cpu-arguments-slope": 248,
    "modInteger-memory-arguments-slope": 1,
    "addInteger-cpu-arguments-slope": 0,
    "equalsData-cpu-arguments-slope": 10000,
    "decodeUtf8-memory-arguments-intercept": 0,
    "chooseList-cpu-arguments": 150000,
    "constrData-cpu-arguments": 150000,
    "equalsByteString-memory-arguments": 1,
    "cekApplyCost-exBudgetCPU": 29773,
    "quotientInteger-memory-arguments-slope": 1,
    "verifySignature-cpu-arguments-intercept": 3345831,
    "unMapData-memory-arguments": 32,
    "mkCons-memory-arguments": 32,
    "sliceByteString-memory-arguments-slope": 1,
    "sha3_256-memory-arguments": 4,
    "ifThenElse-memory-arguments": 1,
    "mkNilPairData-memory-arguments": 32,
    "equalsByteString-cpu-arguments-slope": 247,
    "appendString-cpu-arguments-intercept": 150000,
    "quotientInteger-cpu-arguments-model-arguments-slope": 118,
    "cekApplyCost-exBudgetMemory": 100,
    "equalsString-memory-arguments": 1,
    "multiplyInteger-memory-arguments-slope": 1,
    "cekBuiltinCost-exBudgetMemory": 100,
    "remainderInteger-memory-arguments-intercept": 0,
    "sha2_256-cpu-arguments-intercept": 2477736,
    "remainderInteger-cpu-arguments-model-arguments-intercept": 425507,
    "lessThanEqualsByteString-memory-arguments": 1,
    "tailList-memory-arguments": 32,
    "mkNilData-cpu-arguments": 150000,
    "chooseData-cpu-arguments": 150000,
    "unBData-memory-arguments": 32,
    "blake2b-memory-arguments": 4,
    "iData-memory-arguments": 32,
    "nullList-memory-arguments": 32,
    "cekDelayCost-exBudgetCPU": 29773,
    "subtractInteger-memory-arguments-intercept": 1,
    "lessThanByteString-cpu-arguments-intercept": 103599,
    "consByteString-cpu-arguments-slope": 1000,
    "appendByteString-memory-arguments-slope": 1,
    "trace-memory-arguments": 32,
    "divideInteger-cpu-arguments-constant": 148000,
    "cekConstCost-exBudgetCPU": 29773,
    "encodeUtf8-memory-arguments-slope": 8,
    "quotientInteger-cpu-arguments-model-arguments-intercept": 425507,
    "mapData-memory-arguments": 32,
    "appendString-cpu-arguments-slope": 1000,
    "modInteger-cpu-arguments-constant": 148000,
    "verifySignature-cpu-arguments-slope": 1,
    "unConstrData-memory-arguments": 32,
    "quotientInteger-memory-arguments-intercept": 0,
    "equalsByteString-cpu-arguments-constant": 150000,
    "sliceByteString-memory-arguments-intercept": 0,
    "mkPairData-memory-arguments": 32,
    "equalsByteString-cpu-arguments-intercept": 112536,
    "appendString-memory-arguments-slope": 1,
    "lessThanInteger-cpu-arguments-slope": 497,
    "modInteger-cpu-arguments-model-arguments-intercept": 425507,
    "modInteger-memory-arguments-minimum": 1,
    "sha3_256-cpu-arguments-intercept": 0,
    "verifySignature-memory-arguments": 1,
    "cekLamCost-exBudgetMemory": 100,
    "sliceByteString-cpu-arguments-intercept": 150000,
}


PLUTUS_V2_COST_MODEL = {
    "addInteger-cpu-arguments-intercept": 205665,
    "addInteger-cpu-arguments-slope": 812,
    "addInteger-memory-arguments-intercept": 1,
    "addInteger-memory-arguments-slope": 1,
    "appendByteString-cpu-arguments-intercept": 1000,
    "appendByteString-cpu-arguments-slope": 571,
    "appendByteString-memory-arguments-intercept": 0,
    "appendByteString-memory-arguments-slope": 1,
    "appendString-cpu-arguments-intercept": 1000,
    "appendString-cpu-arguments-slope": 24177,
    "appendString-memory-arguments-intercept": 4,
    "appendString-memory-arguments-slope": 1,
    "bData-cpu-arguments": 1000,
    "bData-memory-arguments": 32,
    "blake2b_256-cpu-arguments-intercept": 117366,
    "blake2b_256-cpu-arguments-slope": 10475,
    "blake2b_256-memory-arguments": 4,
    "cekApplyCost-exBudgetCPU": 23000,
    "cekApplyCost-exBudgetMemory": 100,
    "cekBuiltinCost-exBudgetCPU": 23000,
    "cekBuiltinCost-exBudgetMemory": 100,
    "cekConstCost-exBudgetCPU": 23000,
    "cekConstCost-exBudgetMemory": 100,
    "cekDelayCost-exBudgetCPU": 23000,
    "cekDelayCost-exBudgetMemory": 100,
    "cekForceCost-exBudgetCPU": 23000,
    "cekForceCost-exBudgetMemory": 100,
    "cekLamCost-exBudgetCPU": 23000,
    "cekLamCost-exBudgetMemory": 100,
    "cekStartupCost-exBudgetCPU": 100,
    "cekStartupCost-exBudgetMemory": 100,
    "cekVarCost-exBudgetCPU": 23000,
    "cekVarCost-exBudgetMemory": 100,
    "chooseData-cpu-arguments": 19537,
    "chooseData-memory-arguments": 32,
    "chooseList-cpu-arguments": 175354,
    "chooseList-memory-arguments": 32,
    "chooseUnit-cpu-arguments": 46417,
    "chooseUnit-memory-arguments": 4,
    "consByteString-cpu-arguments-intercept": 221973,
    "consByteString-cpu-arguments-slope": 511,
    "consByteString-memory-arguments-intercept": 0,
    "consByteString-memory-arguments-slope": 1,
    "constrData-cpu-arguments": 89141,
    "constrData-memory-arguments": 32,
    "decodeUtf8-cpu-arguments-intercept": 497525,
    "decodeUtf8-cpu-arguments-slope": 14068,
    "decodeUtf8-memory-arguments-intercept": 4,
    "decodeUtf8-memory-arguments-slope": 2,
    "divideInteger-cpu-arguments-constant": 196500,
    "divideInteger-cpu-arguments-model-arguments-intercept": 453240,
    "divideInteger-cpu-arguments-model-arguments-slope": 220,
    "divideInteger-memory-arguments-intercept": 0,
    "divideInteger-memory-arguments-minimum": 1,
    "divideInteger-memory-arguments-slope": 1,
    "encodeUtf8-cpu-arguments-intercept": 1000,
    "encodeUtf8-cpu-arguments-slope": 28662,
    "encodeUtf8-memory-arguments-intercept": 4,
    "encodeUtf8-memory-arguments-slope": 2,
    "equalsByteString-cpu-arguments-constant": 245000,
    "equalsByteString-cpu-arguments-intercept": 216773,
    "equalsByteString-cpu-arguments-slope": 62,
    "equalsByteString-memory-arguments": 1,
    "equalsData-cpu-arguments-intercept": 1060367,
    "equalsData-cpu-arguments-slope": 12586,
    "equalsData-memory-arguments": 1,
    "equalsInteger-cpu-arguments-intercept": 208512,
    "equalsInteger-cpu-arguments-slope": 421,
    "equalsInteger-memory-arguments": 1,
    "equalsString-cpu-arguments-constant": 187000,
    "equalsString-cpu-arguments-intercept": 1000,
    "equalsString-cpu-arguments-slope": 52998,
    "equalsString-memory-arguments": 1,
    "fstPair-cpu-arguments": 80436,
    "fstPair-memory-arguments": 32,
    "headList-cpu-arguments": 43249,
    "headList-memory-arguments": 32,
    "iData-cpu-arguments": 1000,
    "iData-memory-arguments": 32,
    "ifThenElse-cpu-arguments": 80556,
    "ifThenElse-memory-arguments": 1,
    "indexByteString-cpu-arguments": 57667,
    "indexByteString-memory-arguments": 4,
    "lengthOfByteString-cpu-arguments": 1000,
    "lengthOfByteString-memory-arguments": 10,
    "lessThanByteString-cpu-arguments-intercept": 197145,
    "lessThanByteString-cpu-arguments-slope": 156,
    "lessThanByteString-memory-arguments": 1,
    "lessThanEqualsByteString-cpu-arguments-intercept": 197145,
    "lessThanEqualsByteString-cpu-arguments-slope": 156,
    "lessThanEqualsByteString-memory-arguments": 1,
    "lessThanEqualsInteger-cpu-arguments-intercept": 204924,
    "lessThanEqualsInteger-cpu-arguments-slope": 473,
    "lessThanEqualsInteger-memory-arguments": 1,
    "lessThanInteger-cpu-arguments-intercept": 208896,
    "lessThanInteger-cpu-arguments-slope": 511,
    "lessThanInteger-memory-arguments": 1,
    "listData-cpu-arguments": 52467,
    "listData-memory-arguments": 32,
    "mapData-cpu-arguments": 64832,
    "mapData-memory-arguments": 32,
    "mkCons-cpu-arguments": 65493,
    "mkCons-memory-arguments": 32,
    "mkNilData-cpu-arguments": 22558,
    "mkNilData-memory-arguments": 32,
    "mkNilPairData-cpu-arguments": 16563,
    "mkNilPairData-memory-arguments": 32,
    "mkPairData-cpu-arguments": 76511,
    "mkPairData-memory-arguments": 32,
    "modInteger-cpu-arguments-constant": 196500,
    "modInteger-cpu-arguments-model-arguments-intercept": 453240,
    "modInteger-cpu-arguments-model-arguments-slope": 220,
    "modInteger-memory-arguments-intercept": 0,
    "modInteger-memory-arguments-minimum": 1,
    "modInteger-memory-arguments-slope": 1,
    "multiplyInteger-cpu-arguments-intercept": 69522,
    "multiplyInteger-cpu-arguments-slope": 11687,
    "multiplyInteger-memory-arguments-intercept": 0,
    "multiplyInteger-memory-arguments-slope": 1,
    "nullList-cpu-arguments": 60091,
    "nullList-memory-arguments": 32,
    "quotientInteger-cpu-arguments-constant": 196500,
    "quotientInteger-cpu-arguments-model-arguments-intercept": 453240,
    "quotientInteger-cpu-arguments-model-arguments-slope": 220,
    "quotientInteger-memory-arguments-intercept": 0,
    "quotientInteger-memory-arguments-minimum": 1,
    "quotientInteger-memory-arguments-slope": 1,
    "remainderInteger-cpu-arguments-constant": 196500,
    "remainderInteger-cpu-arguments-model-arguments-intercept": 453240,
    "remainderInteger-cpu-arguments-model-arguments-slope": 220,
    "remainderInteger-memory-arguments-intercept": 0,
    "remainderInteger-memory-arguments-minimum": 1,
    "remainderInteger-memory-arguments-slope": 1,
    "serialiseData-cpu-arguments-intercept": 1159724,
    "serialiseData-cpu-arguments-slope": 392670,
    "serialiseData-memory-arguments-intercept": 0,
    "serialiseData-memory-arguments-slope": 2,
    "sha2_256-cpu-arguments-intercept": 806990,
    "sha2_256-cpu-arguments-slope": 30482,
    "sha2_256-memory-arguments": 4,
    "sha3_256-cpu-arguments-intercept": 1927926,
    "sha3_256-cpu-arguments-slope": 82523,
    "sha3_256-memory-arguments": 4,
    "sliceByteString-cpu-arguments-intercept": 265318,
    "sliceByteString-cpu-arguments-slope": 0,
    "sliceByteString-memory-arguments-intercept": 4,
    "sliceByteString-memory-arguments-slope": 0,
    "sndPair-cpu-arguments": 85931,
    "sndPair-memory-arguments": 32,
    "subtractInteger-cpu-arguments-intercept": 205665,
    "subtractInteger-cpu-arguments-slope": 812,
    "subtractInteger-memory-arguments-intercept": 1,
    "subtractInteger-memory-arguments-slope": 1,
    "tailList-cpu-arguments": 41182,
    "tailList-memory-arguments": 32,
    "trace-cpu-arguments": 212342,
    "trace-memory-arguments": 32,
    "unBData-cpu-arguments": 31220,
    "unBData-memory-arguments": 32,
    "unConstrData-cpu-arguments": 32696,
    "unConstrData-memory-arguments": 32,
    "unIData-cpu-arguments": 43357,
    "unIData-memory-arguments": 32,
    "unListData-cpu-arguments": 32247,
    "unListData-memory-arguments": 32,
    "unMapData-cpu-arguments": 38314,
    "unMapData-memory-arguments": 32,
    "verifyEcdsaSecp256k1Signature-cpu-arguments": 20000000000,
    "verifyEcdsaSecp256k1Signature-memory-arguments": 20000000000,
    "verifyEd25519Signature-cpu-arguments-intercept": 9462713,
    "verifyEd25519Signature-cpu-arguments-slope": 1021,
    "verifyEd25519Signature-memory-arguments": 10,
    "verifySchnorrSecp256k1Signature-cpu-arguments-intercept": 20000000000,
    "verifySchnorrSecp256k1Signature-cpu-arguments-slope": 0,
    "verifySchnorrSecp256k1Signature-memory-arguments": 20000000000,
}

COST_MODELS = CostModels({0: PLUTUS_V1_COST_MODEL})
"""A dictionary of current cost models, which could be used to calculate script data hash."""


def get_tag(constr_id: int) -> Optional[int]:
    if 0 <= constr_id < 7:
        return 121 + constr_id
    elif 7 <= constr_id < 128:
        return 1280 + (constr_id - 7)
    else:
        return None


def get_constructor_id_and_fields(
    raw_tag: CBORTag,
) -> typing.Tuple[int, typing.List[Any]]:
    tag = raw_tag.tag
    if tag == 102:
        if len(raw_tag.value) != 2:
            raise DeserializeException(
                f"Expect the length of value to be exactly 2, got {len(raw_tag.value)} instead."
            )
        return raw_tag.value[0], raw_tag.value[1]
    else:
        if 121 <= tag < 128:
            constr = tag - 121
        elif 1280 <= tag < 1536:
            constr = tag - 1280 + 7
        else:
            raise DeserializeException(f"Unexpected tag for RawPlutusData: {tag}")
        return constr, raw_tag.value


def id_map(cls, skip_constructor=False):
    """
    Constructs a unique representation of a PlutusData type definition.
    Intended for automatic constructor generation.
    """
    if cls == bytes or cls == ByteString:
        return "bytes"
    if cls == int:
        return "int"
    if cls == RawCBOR or cls == RawPlutusData or cls == Datum:
        return "any"
    if cls == IndefiniteList:
        return "list"
    if hasattr(cls, "__origin__"):
        origin = getattr(cls, "__origin__")
        if origin == list:
            prefix = "list"
        elif origin == dict:
            prefix = "map"
        elif origin == typing.Union:
            prefix = "union"
        else:
            raise TypeError(
                f"Unexpected parameterized type for automatic constructor generation: {cls}"
            )
        return prefix + "<" + ",".join(id_map(a) for a in cls.__args__) + ">"
    if issubclass(cls, PlutusData):
        return (
            "cons["
            + cls.__name__
            + "]("
            + (str(cls.CONSTR_ID) if not skip_constructor else "_")
            + ";"
            + ",".join(f.name + ":" + id_map(f.type) for f in fields(cls))
            + ")"
        )
    raise TypeError(f"Unexpected type for automatic constructor generation: {cls}")


@dataclass(repr=False)
class PlutusData(ArrayCBORSerializable):
    """
    PlutusData is a helper class that can serialize itself into a CBOR format, which could be intepreted as
    a data structure in Plutus scripts.
    It is not required to use this class to interact with Plutus scripts. However, wrapping datum in PlutusData
    class will reduce the complexity of serialization and deserialization tremendously.

    Examples:

        >>> @dataclass
        ... class Test(PlutusData):
        ...     CONSTR_ID = 1
        ...     a: int
        ...     b: bytes
        >>> test = Test(123, b"321")
        >>> test.to_cbor_hex()
        'd87a9f187b43333231ff'
        >>> assert test == Test.from_cbor("d87a9f187b43333231ff")
    """

    MAX_BYTES_SIZE = 64

    @classproperty
    def CONSTR_ID(cls):
        """
        Constructor ID of this plutus data.
        It is primarily used by Plutus core to reconstruct a data structure from serialized CBOR bytes.
        The default implementation is an almost unique, deterministic constructor ID in the range 1 - 2^32 based
        on class attributes, types and class name.
        """
        k = f"_CONSTR_ID_{cls.__name__}"
        if not hasattr(cls, k):
            det_string = id_map(cls, skip_constructor=True)
            det_hash = sha256(det_string.encode("utf8")).hexdigest()
            setattr(cls, k, int(det_hash, 16) % 2**32)

        return getattr(cls, k)

    def __post_init__(self):
        valid_types = (PlutusData, dict, IndefiniteList, int, ByteString, bytes)
        for f in fields(self):
            if inspect.isclass(f.type) and not issubclass(f.type, valid_types):
                raise TypeError(
                    f"Invalid field type: {f.type}. A field in PlutusData should be one of {valid_types}"
                )

            data = getattr(self, f.name)
            if isinstance(data, bytes) and len(data) > 64:
                raise InvalidArgumentException(
                    f"The size of {data} exceeds {self.MAX_BYTES_SIZE} bytes. "
                    "Use pycardano.serialization.ByteString for long bytes."
                )

    def to_shallow_primitive(self) -> CBORTag:  # type: ignore
        primitives: Primitive = super(PlutusData, self).to_shallow_primitive()
        if primitives:
            primitives = IndefiniteList(primitives)
        tag = get_tag(self.CONSTR_ID)
        if tag:
            return CBORTag(tag, primitives)
        else:
            return CBORTag(102, [self.CONSTR_ID, primitives])

    @classmethod
    @limit_primitive_type(CBORTag)
    def from_primitive(cls: Type[PlutusData], value: CBORTag) -> PlutusData:
        if value.tag == 102:
            tag = value.value[0]
            if tag != cls.CONSTR_ID:
                raise DeserializeException(
                    f"Unexpected constructor ID for {cls}. Expect {cls.CONSTR_ID}, got "
                    f"{tag} instead."
                )
            if len(value.value) != 2:
                raise DeserializeException(
                    f"Expect the length of value to be exactly 2, got {len(value.value)} instead."
                )
            return super(PlutusData, cls).from_primitive(value.value[1])
        else:
            expected_tag = get_tag(cls.CONSTR_ID)
            if expected_tag != value.tag:
                raise DeserializeException(
                    f"Unexpected constructor ID for {cls}. Expect {expected_tag}, got "
                    f"{value.tag} instead."
                )
            return super(PlutusData, cls).from_primitive(value.value)

    def hash(self) -> DatumHash:
        return datum_hash(self)

    def to_dict(self) -> dict:
        """
        Convert to a dictionary.

        Returns:
            str: a dict PlutusData that can be JSON encoded.
        """

        def _dfs(obj):
            """
            Reference of Haskell's implementation:
            https://github.com/input-output-hk/cardano-node/blob/baa9b5e59c5d448d475f94cc88a31a5857c2bda5/cardano-api/
            src/Cardano/Api/ScriptData.hs#L449-L474
            """
            if isinstance(obj, int):
                return {"int": obj}
            elif isinstance(obj, bytes):
                return {"bytes": obj.hex()}
            elif isinstance(obj, ByteString):
                return {"bytes": obj.value.hex()}
            elif isinstance(obj, IndefiniteList) or isinstance(obj, list):
                return {"list": [_dfs(item) for item in obj]}
            elif isinstance(obj, dict):
                return {"map": [{"v": _dfs(v), "k": _dfs(k)} for k, v in obj.items()]}
            elif isinstance(obj, PlutusData):
                return {
                    "constructor": obj.CONSTR_ID,
                    "fields": [_dfs(getattr(obj, f.name)) for f in fields(obj)],
                }
            elif isinstance(obj, RawPlutusData):
                return obj.to_dict()
            elif isinstance(obj, RawCBOR):
                return RawPlutusData.from_cbor(obj.cbor).to_dict()
            else:
                raise TypeError(f"Unexpected type {type(obj)}")

        return _dfs(self)

    def to_json(self, **kwargs) -> str:
        """Convert to a json string

        Args:
            **kwargs: Extra key word arguments to be passed to `json.dumps()`

        Returns:
            str: a JSON encoded PlutusData.
        """

        return json.dumps(self.to_dict(), **kwargs)

    @classmethod
    def from_dict(cls: Type[PlutusData], data: dict) -> PlutusData:
        """Convert a dictionary to PlutusData

        Args:
            data (dict): A dictionary.

        Returns:
            PlutusData: Restored PlutusData.
        """

        def _dfs(obj):
            if isinstance(obj, dict):
                if "constructor" in obj:
                    if obj["constructor"] != cls.CONSTR_ID:
                        raise DeserializeException(
                            f"Mismatch between constructors in class {cls.__name__}, expect: {cls.CONSTR_ID}, "
                            f"got: {obj['constructor']} instead."
                        )
                    converted_fields = []
                    for f, f_info in zip(obj["fields"], fields(cls)):
                        if inspect.isclass(f_info.type) and issubclass(
                            f_info.type, PlutusData
                        ):
                            converted_fields.append(f_info.type.from_dict(f))
                        elif f_info.type == Datum:
                            converted_fields.append(RawPlutusData.from_dict(f))
                        elif (
                            hasattr(f_info.type, "__origin__")
                            and f_info.type.__origin__ is Union
                        ):
                            t_args = f_info.type.__args__
                            found_match = False
                            for t in t_args:
                                if (
                                    inspect.isclass(t)
                                    and issubclass(t, PlutusData)
                                    and t.CONSTR_ID == f["constructor"]
                                ):
                                    converted_fields.append(t.from_dict(f))
                                    found_match = True
                                    break
                            if not found_match:
                                raise DeserializeException(
                                    f"Unexpected data structure: {f}."
                                )
                        elif (
                            hasattr(f_info.type, "__origin__")
                            and f_info.type.__origin__ is list
                        ):
                            t_args = f_info.type.__args__
                            if len(t_args) != 1:
                                raise DeserializeException(
                                    f"List types need exactly one type argument, but got {t_args}"
                                )
                            if "list" not in f:
                                raise DeserializeException(
                                    f'Expected type "list" for constructor List but got {f}'
                                )
                            t = t_args[0]
                            if inspect.isclass(t) and issubclass(t, PlutusData):
                                converted_fields.append(t.from_dict(f))
                            else:
                                converted_fields.append(_dfs(f))

                        elif (
                            hasattr(f_info.type, "__origin__")
                            and f_info.type.__origin__ is dict
                        ):
                            t_args = f_info.type.__args__
                            if len(t_args) != 2:
                                raise DeserializeException(
                                    "Dict type with wrong number of arguments"
                                )
                            if "map" not in f:
                                raise DeserializeException(
                                    f'Expected type "map" in object but got "{f}"'
                                )
                            key_t = t_args[0]
                            val_t = t_args[1]
                            if inspect.isclass(key_t) and issubclass(key_t, PlutusData):
                                key_convert = key_t.from_dict
                            else:
                                key_convert = _dfs
                            if inspect.isclass(val_t) and issubclass(val_t, PlutusData):
                                val_convert = val_t.from_dict
                            else:
                                val_convert = _dfs
                            converted_fields.append(
                                {
                                    key_convert(pair["k"]): val_convert(pair["v"])
                                    for pair in f["map"]
                                }
                            )
                        else:
                            converted_fields.append(_dfs(f))
                    return cls(*converted_fields)
                elif "map" in obj:
                    return {_dfs(pair["k"]): _dfs(pair["v"]) for pair in obj["map"]}
                elif "int" in obj:
                    return obj["int"]
                elif "bytes" in obj:
                    if len(obj["bytes"]) > 64:
                        return ByteString(bytes.fromhex(obj["bytes"]))
                    else:
                        return bytes.fromhex(obj["bytes"])
                elif "list" in obj:
                    return IndefiniteList([_dfs(item) for item in obj["list"]])
                else:
                    raise DeserializeException(f"Unexpected data structure: {obj}")
            else:
                raise TypeError(f"Unexpected data type: {type(obj)}")

        return _dfs(data)

    @classmethod
    def from_json(cls: Type[PlutusData], data: str) -> PlutusData:
        """Restore a json encoded string to a PlutusData.

        Args:
            data (str): An encoded json string.

        Returns:
            PlutusData: The restored PlutusData.
        """
        obj = json.loads(data)
        return cls.from_dict(obj)

    def __deepcopy__(self, memo):
        return self.__class__.from_cbor(self.to_cbor_hex())


RawDatum = Union[PlutusData, dict, int, bytes, IndefiniteList, RawCBOR, CBORTag]


@dataclass(repr=True)
class RawPlutusData(CBORSerializable):
    data: RawDatum

    def to_primitive(self) -> Primitive:
        def _dfs(obj):
            if isinstance(obj, list) and obj:
                return IndefiniteList([_dfs(item) for item in obj])
            elif isinstance(obj, dict):
                return {_dfs(k): _dfs(v) for k, v in obj.items()}
            elif isinstance(obj, CBORTag) and isinstance(obj.value, list) and obj.value:
                if obj.tag != 102:
                    value = IndefiniteList([_dfs(item) for item in obj.value])
                else:
                    value = [_dfs(item) for item in obj.value]
                return CBORTag(tag=obj.tag, value=value)
            return obj

        return _dfs(self.data)

    def to_dict(self) -> dict:
        """
        Convert to a dictionary.

        Returns:
            str: a dict RawPlutusData that can be JSON encoded.
        """

        def _dfs(obj):
            if isinstance(obj, int):
                return {"int": obj}
            elif isinstance(obj, bytes):
                return {"bytes": obj.hex()}
            elif isinstance(obj, ByteString):
                return {"bytes": obj.value.hex()}
            elif isinstance(obj, IndefiniteList) or isinstance(obj, list):
                return {"list": [_dfs(item) for item in obj]}
            elif isinstance(obj, dict):
                return {"map": [{"v": _dfs(v), "k": _dfs(k)} for k, v in obj.items()]}
            elif isinstance(obj, CBORTag):
                constructor, fields = get_constructor_id_and_fields(obj)
                return {"constructor": constructor, "fields": [_dfs(f) for f in fields]}
            elif isinstance(obj, RawCBOR):
                return RawPlutusData.from_cbor(obj.cbor).to_dict()
            raise TypeError(f"Unexpected type {type(obj)}")

        return _dfs(RawPlutusData.to_primitive(self))

    def to_json(self, **kwargs) -> str:
        """Convert to a json string

        Args:
            **kwargs: Extra key word arguments to be passed to `json.dumps()`

        Returns:
            str: a JSON encoded RawPlutusData.
        """

        return json.dumps(RawPlutusData.to_dict(self), **kwargs)

    @classmethod
    @limit_primitive_type(
        PlutusData, dict, int, bytes, IndefiniteList, RawCBOR, CBORTag
    )  # equal to RawDatum parameter list
    def from_primitive(cls: Type[RawPlutusData], value: RawDatum) -> RawPlutusData:
        return cls(value)

    @classmethod
    def from_dict(cls: Type[RawPlutusData], data: dict) -> RawPlutusData:
        """Convert a dictionary to RawPlutusData

        Args:
            data (dict): A dictionary.

        Returns:
            RawPlutusData: Restored RawPlutusData.
        """

        def _dfs(obj):
            if isinstance(obj, dict):
                if "constructor" in obj:
                    converted_fields = []
                    for f in obj["fields"]:
                        converted_fields.append(_dfs(f))
                    tag = get_tag(obj["constructor"])
                    if tag is None:
                        return CBORTag(
                            102, [obj["constructor"], IndefiniteList(converted_fields)]
                        )
                    else:
                        return CBORTag(tag, converted_fields)
                elif "map" in obj:
                    return {_dfs(pair["k"]): _dfs(pair["v"]) for pair in obj["map"]}
                elif "int" in obj:
                    return obj["int"]
                elif "bytes" in obj:
                    if len(obj["bytes"]) > 64:
                        return ByteString(bytes.fromhex(obj["bytes"]))
                    else:
                        return bytes.fromhex(obj["bytes"])
                elif "list" in obj:
                    return IndefiniteList([_dfs(item) for item in obj["list"]])
                else:
                    raise DeserializeException(f"Unexpected data structure: {obj}")
            else:
                raise TypeError(f"Unexpected data type: {type(obj)}")

        return cls(_dfs(data))

    @classmethod
    def from_json(cls: Type[RawPlutusData], data: str) -> RawPlutusData:
        """Restore a json encoded string to a RawPlutusData.

        Args:
            data (str): An encoded json string.

        Returns:
            RawPlutusData: The restored RawPlutusData.
        """
        obj = json.loads(data)
        return cls.from_dict(obj)

    def __deepcopy__(self, memo):
        return self.__class__.from_cbor(self.to_cbor_hex())


Datum = Union[PlutusData, dict, int, bytes, IndefiniteList, RawCBOR, RawPlutusData]
"""Plutus Datum type. A Union type that contains all valid datum types."""


def datum_hash(datum: Datum) -> DatumHash:
    return DatumHash(
        blake2b(
            cbor2.dumps(datum, default=default_encoder),
            DATUM_HASH_SIZE,
            encoder=RawEncoder,
        )
    )


class RedeemerTag(CBORSerializable, Enum):
    """
    Redeemer tag, which indicates the type of redeemer.
    """

    SPEND = 0
    MINT = 1
    CERT = 2
    WITHDRAWAL = 3

    def to_primitive(self) -> int:
        return self.value

    @classmethod
    @limit_primitive_type(int)
    def from_primitive(cls: Type[RedeemerTag], value: int) -> RedeemerTag:
        return cls(value)


@dataclass(repr=False)
class ExecutionUnits(ArrayCBORSerializable):
    mem: int

    steps: int

    def __add__(self, other: ExecutionUnits) -> ExecutionUnits:
        if not isinstance(other, ExecutionUnits):
            raise TypeError(
                f"Expect type: {ExecutionUnits}, got {type(other)} instead."
            )
        return ExecutionUnits(self.mem + other.mem, self.steps + other.steps)

    def is_empty(self) -> bool:
        return self.mem == 0 and self.steps == 0

    def __bool__(self):
        return not self.is_empty()


@dataclass(repr=False)
class Redeemer(ArrayCBORSerializable):
    tag: Optional[RedeemerTag] = field(default=None, init=False)

    index: int = field(default=0, init=False)

    data: Any

    ex_units: Optional[ExecutionUnits] = None

    @classmethod
    @limit_primitive_type(list)
    def from_primitive(cls: Type[Redeemer], values: list) -> Redeemer:
        if isinstance(values[2], CBORTag) and cls is Redeemer:
            values[2] = RawPlutusData.from_primitive(values[2])
        redeemer = super(Redeemer, cls).from_primitive([values[2], values[3]])
        redeemer.tag = RedeemerTag.from_primitive(values[0])
        redeemer.index = values[1]
        return redeemer


def plutus_script_hash(
    script: Union[bytes, PlutusV1Script, PlutusV2Script]
) -> ScriptHash:
    """Calculates the hash of a Plutus script.

    Args:
        script (Union[bytes, PlutusV1Script, PlutusV2Script]): A plutus script.

    Returns:
        ScriptHash: blake2b hash of the script.
    """
    return script_hash(script)


class PlutusV1Script(bytes):
    pass


class PlutusV2Script(bytes):
    pass


ScriptType = Union[bytes, NativeScript, PlutusV1Script, PlutusV2Script]
"""Script type. A Union type that contains all valid script types."""


def script_hash(script: ScriptType) -> ScriptHash:
    """Calculates the hash of a script, which could be either native script or plutus script.

    Args:
        script (ScriptType): A script.

    Returns:
        ScriptHash: blake2b hash of the script.
    """
    if isinstance(script, NativeScript):
        return script.hash()
    elif isinstance(script, PlutusV1Script) or type(script) is bytes:
        return ScriptHash(
            blake2b(bytes.fromhex("01") + script, SCRIPT_HASH_SIZE, encoder=RawEncoder)
        )
    elif isinstance(script, PlutusV2Script):
        return ScriptHash(
            blake2b(bytes.fromhex("02") + script, SCRIPT_HASH_SIZE, encoder=RawEncoder)
        )
    else:
        raise TypeError(f"Unexpected script type: {type(script)}")


@dataclass
class Unit(PlutusData):
    """The default "Unit type" with a 0 constructor ID"""

    CONSTR_ID = 0<|MERGE_RESOLUTION|>--- conflicted
+++ resolved
@@ -62,11 +62,7 @@
     VALUE_TYPE = dict
 
     def to_shallow_primitive(self) -> dict:
-<<<<<<< HEAD
-        result: typing.Dict[Primitive, Primitive] = {}
-=======
         result: dict[bytes, Union[typing.List[Any], bytes]] = {}
->>>>>>> 2bb48203
         for language in sorted(self.keys()):
             cost_model = self[language]
             if language == 0:
