"""Definitions of transaction-related data types."""

from __future__ import annotations

from copy import deepcopy
from dataclasses import dataclass, field
from pprint import pformat
from typing import Any, Callable, List, Optional, Type, Union, cast

import cbor2
from cbor2 import CBORTag
from nacl.encoding import RawEncoder
from nacl.hash import blake2b

from pycardano.address import Address
from pycardano.certificate import Certificate
from pycardano.exception import InvalidDataException
from pycardano.hash import (
    TRANSACTION_HASH_SIZE,
    AuxiliaryDataHash,
    ConstrainedBytes,
    DatumHash,
    ScriptDataHash,
    ScriptHash,
    TransactionId,
    VerificationKeyHash,
)
from pycardano.metadata import AuxiliaryData
from pycardano.nativescript import NativeScript
from pycardano.network import Network
from pycardano.plutus import Datum, PlutusV1Script, PlutusV2Script, RawPlutusData
from pycardano.serialization import (
    ArrayCBORSerializable,
    CBORSerializable,
    DictCBORSerializable,
    MapCBORSerializable,
    Primitive,
    default_encoder,
    list_hook,
)
from pycardano.types import typechecked
from pycardano.witness import TransactionWitnessSet

__all__ = [
    "TransactionInput",
    "AssetName",
    "Asset",
    "MultiAsset",
    "Value",
    "TransactionOutput",
    "UTxO",
    "TransactionBody",
    "Transaction",
    "Withdrawals",
]

_MAX_INT64 = (1 << 63) - 1
_MIN_INT64 = -(1 << 63)


@dataclass(repr=False)
class TransactionInput(ArrayCBORSerializable):
    transaction_id: TransactionId

    index: int

    def __hash__(self):
        return hash(str(self.transaction_id) + str(self.index))


class AssetName(ConstrainedBytes):
    MAX_SIZE = 32

    def __repr__(self):
        return f"AssetName({self.payload})"


@typechecked
class Asset(DictCBORSerializable):
    KEY_TYPE = AssetName

    VALUE_TYPE = int

    def union(self, other: Asset) -> Asset:
        return self + other

    def __add__(self, other: Asset) -> Asset:
        new_asset = deepcopy(self)
        for n in other:
            new_asset[n] = new_asset.get(n, 0) + other[n]
        return new_asset

    def __iadd__(self, other: Asset) -> Asset:
        new_item = self + other
        self.update(new_item)
        return self

    def __sub__(self, other: Asset) -> Asset:
        new_asset = deepcopy(self)
        for n in other:
            new_asset[n] = new_asset.get(n, 0) - other[n]
        return new_asset

    def __eq__(self, other):
        if not isinstance(other, Asset):
            return False
        else:
            if len(self) != len(other):
                return False
            for n in self:
                if n not in other or self[n] != other[n]:
                    return False
            return True

    def __le__(self, other: Asset) -> bool:
        for n in self:
            if n not in other or self[n] > other[n]:
                return False
        return True


@typechecked
class MultiAsset(DictCBORSerializable):
    KEY_TYPE = ScriptHash

    VALUE_TYPE = Asset

    def union(self, other: MultiAsset) -> MultiAsset:
        return self + other

    def __add__(self, other):
        new_multi_asset = deepcopy(self)
        for p in other:
            new_multi_asset[p] = new_multi_asset.get(p, Asset()) + other[p]
        return new_multi_asset

    def __iadd__(self, other):
        new_item = self + other
        self.update(new_item)
        return self

    def __sub__(self, other: MultiAsset) -> MultiAsset:
        new_multi_asset = deepcopy(self)
        for p in other:
            new_multi_asset[p] = new_multi_asset.get(p, Asset()) - other[p]
        return new_multi_asset

    def __eq__(self, other):
        if not isinstance(other, MultiAsset):
            return False
        else:
            if len(self) != len(other):
                return False
            for p in self:
                if p not in other or self[p] != other[p]:
                    return False
            return True

    def __le__(self, other: MultiAsset):
        for p in self:
            if p not in other or not self[p] <= other[p]:
                return False
        return True

    def filter(
        self, criteria=Callable[[ScriptHash, AssetName, int], bool]
    ) -> MultiAsset:
        """Filter items by criteria.

        Args:
            criteria: A function that takes in three input arguments (policy_id, asset_name, amount) and returns a
                bool. If returned value is True, then the asset will be kept, otherwise discarded.

        Returns:
            A new filtered MultiAsset object.
        """
        new_multi_asset = MultiAsset()

        for p in self:
            for n in self[p]:
                if criteria(p, n, self[p][n]):
                    if p not in new_multi_asset:
                        new_multi_asset[p] = Asset()
                    new_multi_asset[p][n] = self[p][n]

        return new_multi_asset

    def count(self, criteria=Callable[[ScriptHash, AssetName, int], bool]) -> int:
        """Count number of distinct assets that satisfy a certain criteria.

        Args:
            criteria: A function that takes in three input arguments (policy_id, asset_name, amount) and returns a
                bool.

        Returns:
            int: Total number of distinct assets that satisfy the criteria.
        """
        count = 0
        for p in self:
            for n in self[p]:
                if criteria(p, n, self[p][n]):
                    count += 1

        return count


@typechecked
@dataclass(repr=False)
class Value(ArrayCBORSerializable):
    coin: int = 0
    """Amount of ADA"""

    multi_asset: MultiAsset = field(default_factory=MultiAsset)
    """Multi-assets associated with the UTxO"""

    def union(self, other: Union[Value, int]) -> Value:
        return self + other

    def __add__(self, other: Union[Value, int]):
        if isinstance(other, int):
            other = Value(other)
        return Value(self.coin + other.coin, self.multi_asset + other.multi_asset)

    def __iadd__(self, other: Union[Value, int]):
        new_item = self + other
        self.coin = new_item.coin
        self.multi_asset = new_item.multi_asset
        return self

    def __sub__(self, other: Union[Value, int]) -> Value:
        if isinstance(other, int):
            other = Value(other)
        return Value(self.coin - other.coin, self.multi_asset - other.multi_asset)

    def __eq__(self, other):
        if not isinstance(other, (Value, int)):
            return False
        else:
            if isinstance(other, int):
                other = Value(other)
            return self.coin == other.coin and self.multi_asset == other.multi_asset

    def __le__(self, other: Union[Value, int]):
        if isinstance(other, int):
            other = Value(other)
        return self.coin <= other.coin and self.multi_asset <= other.multi_asset

    def __lt__(self, other: Union[Value, int]):
        return self <= other and self != other

    def to_shallow_primitive(self):
        if self.multi_asset:
            return super().to_shallow_primitive()
        else:
            return self.coin


@dataclass(repr=False)
class _Script(ArrayCBORSerializable):
    _TYPE: int = field(init=False, default=0)

    script: Union[NativeScript, PlutusV1Script, PlutusV2Script]

    def __post_init__(self):
        if isinstance(self.script, NativeScript):
            self._TYPE = 0
        elif isinstance(self.script, PlutusV1Script):
            self._TYPE = 1
        else:
            self._TYPE = 2

    @classmethod
    def from_primitive(cls: Type[_Script], values: List[Primitive]) -> _Script:
        if values[0] == 0:
            return cls(NativeScript.from_primitive(values[1]))
        assert isinstance(values[1], bytes)
        if values[0] == 1:
            return cls(PlutusV1Script(values[1]))
        else:
            return cls(PlutusV2Script(values[1]))


@dataclass(repr=False)
class _DatumOption(ArrayCBORSerializable):
    _TYPE: int = field(init=False, default=0)

    datum: Union[DatumHash, Datum]

    def __post_init__(self):
        if isinstance(self.datum, DatumHash):
            self._TYPE = 0
        else:
            self._TYPE = 1

<<<<<<< HEAD
    def to_shallow_primitive(self) -> List[Primitive]:
        if self._TYPE == 0:
            data: Primitive = cast(DatumHash, self.datum).to_shallow_primitive()
=======
    def to_shallow_primitive(self) -> Primitive:
        data: Union[CBORTag, DatumHash]
        if self._TYPE == 1:
            data = CBORTag(24, cbor2.dumps(self.datum, default=default_encoder))
>>>>>>> 2bb48203
        else:
            data = CBORTag(24, cbor2.dumps(self.datum, default=default_encoder))
        return [self._TYPE, data]

    @classmethod
    def from_primitive(
        cls: Type[_DatumOption], values: List[Primitive]
    ) -> _DatumOption:
        if values[0] == 0:
            assert isinstance(values[1], bytes)
            return _DatumOption(DatumHash(values[1]))
        else:
            assert isinstance(values[1], CBORTag)
            v = cbor2.loads(values[1].value)
            if isinstance(v, CBORTag):
                return _DatumOption(RawPlutusData.from_primitive(v))
            else:
                return _DatumOption(v)


@dataclass(repr=False)
class _ScriptRef(CBORSerializable):
    script: _Script

    def to_primitive(self) -> Primitive:
        return CBORTag(24, cbor2.dumps(self.script, default=default_encoder))

    @classmethod
    def from_primitive(cls: Type[_ScriptRef], value: Primitive) -> _ScriptRef:
        assert isinstance(value, CBORTag)
        return cls(_Script.from_primitive(cbor2.loads(value.value)))


@dataclass(repr=False)
class _TransactionOutputPostAlonzo(MapCBORSerializable):
    address: Address = field(metadata={"key": 0})

    amount: Union[int, Value] = field(metadata={"key": 1})

    datum: Optional[_DatumOption] = field(
        default=None, metadata={"key": 2, "optional": True}
    )

    script_ref: Optional[_ScriptRef] = field(
        default=None, metadata={"key": 3, "optional": True}
    )

    @property
    def script(self) -> Optional[Union[NativeScript, PlutusV1Script, PlutusV2Script]]:
        if self.script_ref:
            return self.script_ref.script.script
        else:
            return None


@dataclass(repr=False)
class _TransactionOutputLegacy(ArrayCBORSerializable):
    address: Address

    amount: Union[int, Value]

    datum_hash: Optional[DatumHash] = field(default=None, metadata={"optional": True})


@dataclass(repr=False)
class TransactionOutput(CBORSerializable):
    address: Address

    amount: Union[Value]

    datum_hash: Optional[DatumHash] = None

    datum: Optional[Datum] = None

    script: Optional[Union[NativeScript, PlutusV1Script, PlutusV2Script]] = None

    post_alonzo: Optional[bool] = False

    def __post_init__(self):
        if isinstance(self.address, str):
            self.address = Address.from_primitive(self.address)
        if isinstance(self.amount, int):
            self.amount = Value(self.amount)

    def validate(self):
        super().validate()
        if isinstance(self.amount, int) and self.amount < 0:
            raise InvalidDataException(
                f"Transaction output cannot have negative amount of ADA or "
                f"native asset: \n {self.amount}"
            )
        if isinstance(self.amount, Value) and (
            self.amount.coin < 0
            or self.amount.multi_asset.count(lambda p, n, v: v < 0) > 0
        ):
            raise InvalidDataException(
                f"Transaction output cannot have negative amount of ADA or "
                f"native asset: \n {self.amount}"
            )

    @property
    def lovelace(self) -> int:
        if isinstance(self.amount, int):
            return self.amount
        else:
            return self.amount.coin

    def to_primitive(self) -> Primitive:
        if self.datum or self.script or self.post_alonzo:
            datum = (
                _DatumOption(self.datum_hash)
                if self.datum_hash is not None
                else _DatumOption(self.datum)
                if self.datum is not None
                else None
            )
            script_ref = (
                _ScriptRef(_Script(self.script)) if self.script is not None else None
            )
            return _TransactionOutputPostAlonzo(
                self.address, self.amount, datum, script_ref
            ).to_primitive()
        else:
            return _TransactionOutputLegacy(
                self.address, self.amount, self.datum_hash
            ).to_primitive()

    @classmethod
    def from_primitive(
        cls: Type[TransactionOutput], value: Primitive
    ) -> TransactionOutput:
        if isinstance(value, list):
            output = _TransactionOutputLegacy.from_primitive(value)
            return cls(output.address, output.amount, datum_hash=output.datum_hash)
        else:
            output = _TransactionOutputPostAlonzo.from_primitive(value)
            datum = output.datum.datum if output.datum else None
            if isinstance(datum, DatumHash):
                return cls(
                    output.address,
                    output.amount,
                    datum_hash=datum,
                    script=output.script,
                )
            else:
                return cls(
                    output.address,
                    output.amount,
                    datum=datum,
                    script=output.script,
                )


@dataclass(repr=False)
class UTxO(ArrayCBORSerializable):
    input: TransactionInput

    output: TransactionOutput

    def __repr__(self):
        return pformat(vars(self))

    def __hash__(self):
        return hash(blake2b(self.input.to_cbor() + self.output.to_cbor(), 32))


class Withdrawals(DictCBORSerializable):
    """A disctionary of reward addresses to reward withdrawal amount.

    Key is address bytes, value is an integer.

    Examples:

        >>> address = Address.from_primitive("stake_test1upyz3gk6mw5he20apnwfn96cn9rscgvmmsxc9r86dh0k66gswf59n")
        >>> Withdrawals({bytes(address): 1000000}) # doctest: +NORMALIZE_WHITESPACE
        {b'\\xe0H(\\xa2\\xda\\xdb\\xa9|\\xa9\\xfd\\x0c\\xdc\\x99\\x97X\\x99G\\x0c!\\x9b\\xdc\\r\\x82\\x8c\\xfam\\xdfmi':
        1000000}
    """

    KEY_TYPE = bytes

    VALUE_TYPE = int


@dataclass(repr=False)
class TransactionBody(MapCBORSerializable):
    inputs: List[TransactionInput] = field(
        default_factory=list,
        metadata={"key": 0, "object_hook": list_hook(TransactionInput)},
    )

    outputs: List[TransactionOutput] = field(
        default_factory=list,
        metadata={"key": 1, "object_hook": list_hook(TransactionOutput)},
    )

    fee: int = field(default=0, metadata={"key": 2})

    ttl: Optional[int] = field(default=None, metadata={"key": 3, "optional": True})

    certificates: Optional[List[Certificate]] = field(
        default=None,
        metadata={
            "key": 4,
            "optional": True,
        },
    )

    withdraws: Optional[Withdrawals] = field(
        default=None, metadata={"key": 5, "optional": True}
    )

    # TODO: Add proposal update support
    update: Any = field(default=None, metadata={"key": 6, "optional": True})

    auxiliary_data_hash: Optional[AuxiliaryDataHash] = field(
        default=None, metadata={"key": 7, "optional": True}
    )

    validity_start: Optional[int] = field(
        default=None, metadata={"key": 8, "optional": True}
    )

    mint: Optional[MultiAsset] = field(
        default=None, metadata={"key": 9, "optional": True}
    )

    script_data_hash: Optional[ScriptDataHash] = field(
        default=None, metadata={"key": 11, "optional": True}
    )

    collateral: Optional[List[TransactionInput]] = field(
        default=None,
        metadata={
            "key": 13,
            "optional": True,
            "object_hook": list_hook(TransactionInput),
        },
    )

    required_signers: Optional[List[VerificationKeyHash]] = field(
        default=None,
        metadata={
            "key": 14,
            "optional": True,
            "object_hook": list_hook(VerificationKeyHash),
        },
    )

    network_id: Optional[Network] = field(
        default=None, metadata={"key": 15, "optional": True}
    )

    collateral_return: Optional[TransactionOutput] = field(
        default=None, metadata={"key": 16, "optional": True}
    )

    total_collateral: Optional[int] = field(
        default=None, metadata={"key": 17, "optional": True}
    )

    reference_inputs: Optional[List[TransactionInput]] = field(
        default=None,
        metadata={
            "key": 18,
            "object_hook": list_hook(TransactionInput),
            "optional": True,
        },
    )

    def validate(self):
        if (
            self.mint
            and self.mint.count(lambda p, n, v: v < _MIN_INT64 or v > _MAX_INT64) > 0
        ):
            raise InvalidDataException(
                f"Mint amount must be between {_MIN_INT64} and {_MAX_INT64}. \n Mint amount: {self.mint}"
            )

    def hash(self) -> bytes:
        return blake2b(self.to_cbor(), TRANSACTION_HASH_SIZE, encoder=RawEncoder)  # type: ignore

    @property
    def id(self) -> TransactionId:
        return TransactionId(self.hash())


@dataclass(repr=False)
class Transaction(ArrayCBORSerializable):
    transaction_body: TransactionBody

    transaction_witness_set: TransactionWitnessSet

    valid: bool = True

    auxiliary_data: Optional[AuxiliaryData] = None

    @property
    def id(self) -> TransactionId:
        return self.transaction_body.id<|MERGE_RESOLUTION|>--- conflicted
+++ resolved
@@ -292,18 +292,11 @@
         else:
             self._TYPE = 1
 
-<<<<<<< HEAD
-    def to_shallow_primitive(self) -> List[Primitive]:
-        if self._TYPE == 0:
-            data: Primitive = cast(DatumHash, self.datum).to_shallow_primitive()
-=======
     def to_shallow_primitive(self) -> Primitive:
-        data: Union[CBORTag, DatumHash]
         if self._TYPE == 1:
             data = CBORTag(24, cbor2.dumps(self.datum, default=default_encoder))
->>>>>>> 2bb48203
-        else:
-            data = CBORTag(24, cbor2.dumps(self.datum, default=default_encoder))
+        else:
+            data = self.datum
         return [self._TYPE, data]
 
     @classmethod
@@ -414,9 +407,7 @@
             datum = (
                 _DatumOption(self.datum_hash)
                 if self.datum_hash is not None
-                else _DatumOption(self.datum)
-                if self.datum is not None
-                else None
+                else _DatumOption(self.datum) if self.datum is not None else None
             )
             script_ref = (
                 _ScriptRef(_Script(self.script)) if self.script is not None else None
