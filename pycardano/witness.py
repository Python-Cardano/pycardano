"""Transaction witness."""

from __future__ import annotations

from dataclasses import dataclass, field
from typing import Any, List, Optional, Type, Union

from pycardano.key import ExtendedVerificationKey, VerificationKey
from pycardano.nativescript import NativeScript
from pycardano.plutus import (
    PlutusV1Script,
    PlutusV2Script,
    PlutusV3Script,
    RawPlutusData,
    Redeemer,
    Redeemers,
    RedeemerMap,
    RedeemerKey,
    RedeemerValue,
    ExecutionUnits,
    RedeemerTag,
)
from pycardano.serialization import (
    ArrayCBORSerializable,
    MapCBORSerializable,
    limit_primitive_type,
    list_hook,
)

__all__ = ["VerificationKeyWitness", "TransactionWitnessSet"]


@dataclass(repr=False)
class VerificationKeyWitness(ArrayCBORSerializable):
    vkey: Union[VerificationKey, ExtendedVerificationKey]
    signature: bytes

    def __post_init__(self):
        # When vkey is in extended format, we need to convert it to non-extended, so it can match the
        # key hash of the input address we are trying to spend.
        if isinstance(self.vkey, ExtendedVerificationKey):
            self.vkey = self.vkey.to_non_extended()

    @classmethod
    @limit_primitive_type(list)
    def from_primitive(
        cls: Type[VerificationKeyWitness], values: Union[list, tuple]
    ) -> VerificationKeyWitness:
        return cls(
            vkey=VerificationKey.from_primitive(values[0]),
            signature=values[1],
        )


@dataclass(repr=False)
class TransactionWitnessSet(MapCBORSerializable):
    vkey_witnesses: Optional[List[VerificationKeyWitness]] = field(
        default=None,
        metadata={
            "optional": True,
            "key": 0,
            "object_hook": list_hook(VerificationKeyWitness),
        },
    )

    native_scripts: Optional[List[NativeScript]] = field(
        default=None,
        metadata={"optional": True, "key": 1, "object_hook": list_hook(NativeScript)},
    )

    # TODO: Add bootstrap witness (byron) support
    bootstrap_witness: Optional[List[Any]] = field(
        default=None, metadata={"optional": True, "key": 2}
    )

    plutus_v1_script: Optional[List[PlutusV1Script]] = field(
        default=None, metadata={"optional": True, "key": 3}
    )

    plutus_data: Optional[List[Any]] = field(
        default=None,
        metadata={"optional": True, "key": 4, "object_hook": list_hook(RawPlutusData)},
    )

    redeemer: Optional[Redeemers] = field(
        default=None,
        metadata={"optional": True, "key": 5},
    )

    plutus_v2_script: Optional[List[PlutusV2Script]] = field(
        default=None, metadata={"optional": True, "key": 6}
    )

    plutus_v3_script: Optional[List[PlutusV3Script]] = field(
        default=None, metadata={"optional": True, "key": 7}
    )

    @classmethod
    @limit_primitive_type(dict, list)
    def from_primitive(
        cls: Type[TransactionWitnessSet], values: Union[dict, list, tuple]
    ) -> TransactionWitnessSet | None:
        def _get_vkey_witnesses(data: Any):
            return (
                [VerificationKeyWitness.from_primitive(witness) for witness in data]
                if data is not None
                else None
            )

        def _get_native_scripts(data: Any):
            return (
                [NativeScript.from_primitive(script) for script in data]
                if data is not None
                else None
            )

        def _get_plutus_v1_scripts(data: Any):
            return (
                [PlutusV1Script(script) for script in data]
                if data is not None
                else None
            )

        def _get_plutus_v2_scripts(data: Any):
            return (
                [PlutusV2Script(script) for script in data]
                if data is not None
                else None
            )

        def _get_redeemers(data: Any):
<<<<<<< HEAD
            return (
                [Redeemer.from_primitive(redeemer) for redeemer in data]
                if data is not None
                else None
            )
=======
            if not data:
                return None
            if isinstance(data, dict):
                redeemer_map = RedeemerMap()
                for (tag, index), value in data.items():
                    key = RedeemerKey(RedeemerTag(tag), index)
                    redeemer_value = RedeemerValue(value[0], ExecutionUnits(*value[1]))
                    redeemer_map[key] = redeemer_value
                return redeemer_map
            elif isinstance(data, list):
                return [Redeemer.from_primitive(redeemer) for redeemer in data]
            else:
                raise ValueError(f"Unexpected redeemer data format: {type(data)}")
>>>>>>> 7727c728

        def _get_cls(data: Any):
            return cls(
                vkey_witnesses=_get_vkey_witnesses(data.get(0)),
                native_scripts=_get_native_scripts(data.get(1)),
                bootstrap_witness=data.get(2),
                plutus_v1_script=_get_plutus_v1_scripts(data.get(3)),
                plutus_data=data.get(4),
                redeemer=_get_redeemers(data.get(5)),
                plutus_v2_script=_get_plutus_v2_scripts(data.get(6)),
            )

        if isinstance(values, dict):
            return _get_cls(values)
        elif isinstance(values, list):
            # TODO: May need to handle this differently
            values = dict(values)
            return _get_cls(values)
        return None<|MERGE_RESOLUTION|>--- conflicted
+++ resolved
@@ -129,13 +129,6 @@
             )
 
         def _get_redeemers(data: Any):
-<<<<<<< HEAD
-            return (
-                [Redeemer.from_primitive(redeemer) for redeemer in data]
-                if data is not None
-                else None
-            )
-=======
             if not data:
                 return None
             if isinstance(data, dict):
@@ -149,7 +142,6 @@
                 return [Redeemer.from_primitive(redeemer) for redeemer in data]
             else:
                 raise ValueError(f"Unexpected redeemer data format: {type(data)}")
->>>>>>> 7727c728
 
         def _get_cls(data: Any):
             return cls(
