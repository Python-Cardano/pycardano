--- conflicted
+++ resolved
@@ -12,13 +12,6 @@
 )
 from pycardano.exception import (
     InsufficientUTxOBalanceException,
-<<<<<<< HEAD
-    InvalidTransactionException,
-    UTxOSelectionException,
-)
-from pycardano.hash import ScriptHash, VerificationKeyHash
-from pycardano.key import VerificationKey
-=======
     InvalidArgumentException,
     InvalidTransactionException,
     TransactionBuilderException,
@@ -26,7 +19,6 @@
 )
 from pycardano.hash import ScriptDataHash, ScriptHash, VerificationKeyHash
 from pycardano.key import ExtendedSigningKey, SigningKey, VerificationKey
->>>>>>> 8b899325
 from pycardano.logging import logger
 from pycardano.metadata import AuxiliaryData
 from pycardano.nativescript import NativeScript, ScriptAll, ScriptAny, ScriptPubkey
@@ -41,11 +33,7 @@
     UTxO,
     Value,
 )
-<<<<<<< HEAD
-from pycardano.utils import fee, max_tx_fee, min_lovelace
-=======
 from pycardano.utils import fee, max_tx_fee, min_lovelace, script_data_hash
->>>>>>> 8b899325
 from pycardano.witness import TransactionWitnessSet, VerificationKeyWitness
 
 __all__ = ["TransactionBuilder"]
@@ -65,7 +53,6 @@
 
 class TransactionBuilder:
     """A class builder that makes it easy to build a transaction.
-
     Args:
         context (ChainContext): A chain context.
         utxo_selectors (Optional[List[UTxOSelector]]): A list of UTxOSelectors that will select input UTxOs.
@@ -99,10 +86,8 @@
 
     def add_input(self, utxo: UTxO) -> TransactionBuilder:
         """Add a specific UTxO to transaction's inputs.
-
         Args:
             utxo (UTxO): UTxO to be added.
-
         Returns:
             TransactionBuilder: Current transaction builder.
         """
@@ -113,13 +98,11 @@
         self, utxo: UTxO, script: bytes, datum: Datum, redeemer: Redeemer
     ) -> TransactionBuilder:
         """Add a script UTxO to transaction's inputs.
-
         Args:
             utxo (UTxO): Script UTxO to be added.
             script (Optional[bytes]): A plutus script.
             datum (Optional[Datum]): A plutus datum to unlock the UTxO.
             redeemer (Optional[Redeemer]): A plutus redeemer to unlock the UTxO.
-
         Returns:
             TransactionBuilder: Current transaction builder.
         """
@@ -145,10 +128,8 @@
         Unlike :meth:`add_input`, which deterministically adds a UTxO to the transaction's inputs, `add_input_address`
         will not immediately select any UTxO when called. Instead, it will delegate UTxO selection to
         :class:`UTxOSelector`s of the builder when :meth:`build` is called.
-
         Args:
             address (Union[Address, str]): Address to be added.
-
         Returns:
             TransactionBuilder: The current transaction builder.
         """
@@ -162,12 +143,10 @@
         add_datum_to_witness: bool = False,
     ) -> TransactionBuilder:
         """Add a transaction output.
-
         Args:
             tx_out (TransactionOutput): The transaction output to be added.
             datum (Datum): Attach a datum hash to this transaction output.
             add_datum_to_witness (bool): Optionally add the actual datum to transaction witness set. Defaults to False.
-
         Returns:
             TransactionBuilder: Current transaction builder.
         """
@@ -254,8 +233,6 @@
     def required_signers(self, signers: List[VerificationKeyHash]):
         self._required_signers = signers
 
-<<<<<<< HEAD
-=======
     @property
     def scripts(self) -> List[bytes]:
         return self._scripts
@@ -283,7 +260,6 @@
         else:
             return None
 
->>>>>>> 8b899325
     def _calc_change(
         self, fees, inputs, outputs, address, precise_fee=False
     ) -> List[TransactionOutput]:
@@ -398,13 +374,11 @@
         max_val_size: int,
     ) -> bool:
         """Check if adding the asset will make output exceed maximum size limit
-
         Args:
             output (TransactionOutput): current output
             current_assets (Asset): current Assets to be included in output
             policy_id (ScriptHash): policy id containing the MultiAsset
             asset_to_add (Asset): Asset to add to current MultiAsset to check size limit
-
         """
         attempt_assets = deepcopy(current_assets)
         attempt_assets += Asset({add_asset_name: add_asset_val})
@@ -562,7 +536,6 @@
     def build_witness_set(self) -> TransactionWitnessSet:
         """Build a transaction witness set, excluding verification key witnesses.
         This function is especially useful when the transaction involves Plutus scripts.
-
         Returns:
             TransactionWitnessSet: A transaction witness set without verification key witnesses.
         """
@@ -583,11 +556,9 @@
 
     def build(self, change_address: Optional[Address] = None) -> TransactionBody:
         """Build a transaction body from all constraints set through the builder.
-
         Args:
             change_address (Optional[Address]): Address to which changes will be returned. If not provided, the
                 transaction body will likely be unbalanced (sum of inputs is greater than the sum of outputs).
-
         Returns:
             TransactionBody: A transaction body.
         """
@@ -669,13 +640,11 @@
     ) -> Transaction:
         """Build a transaction body from all constraints set through the builder and sign the transaction with
         provided signing keys.
-
         Args:
             signing_keys (List[Union[SigningKey, ExtendedSigningKey]]): A list of signing keys that will be used to
                 sign the transaction.
             change_address (Optional[Address]): Address to which changes will be returned. If not provided, the
                 transaction body will likely be unbalanced (sum of inputs is greater than the sum of outputs).
-
         Returns:
             Transaction: A signed transaction.
         """
