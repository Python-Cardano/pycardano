--- conflicted
+++ resolved
@@ -59,17 +59,9 @@
 
 @dataclass
 class TransactionBuilder:
-<<<<<<< HEAD
-    """A class builder that makes it easy to build a transaction.
-    Args:
-        context (ChainContext): A chain context.
-        utxo_selectors (Optional[List[UTxOSelector]]): A list of UTxOSelectors that will select input UTxOs.
-    """
-=======
     """A class builder that makes it easy to build a transaction."""
 
     context: ChainContext
->>>>>>> 523e8e8d
 
     utxo_selectors: List[UTxOSelector] = field(
         default_factory=lambda: [RandomImproveMultiAsset(), LargestFirstSelector()]
