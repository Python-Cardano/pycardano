--- conflicted
+++ resolved
@@ -77,6 +77,7 @@
     output = TransactionOutput(
         addr, 100000000000, datum_hash=datum_hash(datum), script=script
     )
+    print(output.to_cbor_hex())
     assert (
         output.to_cbor_hex()
         == "a400581d60f6532850e1bccee9c72a9113ad98bcc5dbb30d2ac960262444f6e5f4011b000000174876"
@@ -472,7 +473,6 @@
     assert cbor == TransactionOutput.from_cbor(cbor).to_cbor_hex()
 
 
-<<<<<<< HEAD
 def test_datum_witness():
     @dataclass
     class TestDatum(PlutusData):
@@ -488,7 +488,8 @@
     restored_tx = Transaction.from_cbor(signed_tx.to_cbor())
 
     assert signed_tx.to_cbor_hex() == restored_tx.to_cbor_hex()
-=======
+
+
 def test_out_of_bound_asset():
     a = Asset({AssetName(b"abc"): 1 << 64})
 
@@ -498,5 +499,4 @@
 
     # Not okay only when minting
     with pytest.raises(InvalidDataException):
-        tx.to_cbor_hex()
->>>>>>> 2bb48203
+        tx.to_cbor_hex()