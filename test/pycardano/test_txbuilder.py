--- conflicted
+++ resolved
@@ -1,8 +1,5 @@
 from dataclasses import replace
-<<<<<<< HEAD
-=======
 from test.pycardano.test_key import SK
->>>>>>> 8b899325
 from test.pycardano.util import chain_context
 
 import cbor2
@@ -16,10 +13,7 @@
     InsufficientUTxOBalanceException,
     InvalidTransactionException,
 )
-<<<<<<< HEAD
-=======
 from pycardano.hash import SCRIPT_HASH_SIZE, ScriptHash
->>>>>>> 8b899325
 from pycardano.key import VerificationKey
 from pycardano.nativescript import (
     InvalidBefore,
