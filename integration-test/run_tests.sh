#!/bin/bash

set -e
set -o pipefail

ROOT=$(pwd)

poetry install

# Cleanup containers and volumes in case there is any running
docker-compose down --volumes --remove-orphans

# Run alonzo integration tests
./bootstrap.sh local-alonzo

<<<<<<< HEAD
# Cleanup containers and volumes in case there is any running
docker-compose down --volumes

=======
>>>>>>> c95a3dbe
# Launch containers
docker-compose up -d

export PAYMENT_KEY="$ROOT"/configs/local-alonzo/shelley/utxo-keys/utxo1.skey
export EXTENDED_PAYMENT_KEY="$ROOT"/keys/extended.skey
export POOL_ID=$(cat "$ROOT"/keys/pool/pool.id)

# Wait for stake pool to start producing blocks
sleep 8

poetry run pytest -s -n 4 "$ROOT"/test

# Cleanup
<<<<<<< HEAD
docker-compose down --volumes
=======
docker-compose down --volumes --remove-orphans
>>>>>>> c95a3dbe
<|MERGE_RESOLUTION|>--- conflicted
+++ resolved
@@ -13,12 +13,6 @@
 # Run alonzo integration tests
 ./bootstrap.sh local-alonzo
 
-<<<<<<< HEAD
-# Cleanup containers and volumes in case there is any running
-docker-compose down --volumes
-
-=======
->>>>>>> c95a3dbe
 # Launch containers
 docker-compose up -d
 
@@ -32,8 +26,4 @@
 poetry run pytest -s -n 4 "$ROOT"/test
 
 # Cleanup
-<<<<<<< HEAD
-docker-compose down --volumes
-=======
-docker-compose down --volumes --remove-orphans
->>>>>>> c95a3dbe
+docker-compose down --volumes --remove-orphans