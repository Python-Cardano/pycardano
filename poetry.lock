--- conflicted
+++ resolved
@@ -23,17 +23,10 @@
 python-versions = ">=3.5"
 
 [package.extras]
-<<<<<<< HEAD
-dev = ["coverage[toml] (>=5.0.2)", "hypothesis", "pympler", "pytest (>=4.3.0)", "mypy (>=0.900,!=0.940)", "pytest-mypy-plugins", "zope.interface", "furo", "sphinx", "sphinx-notfound-page", "pre-commit", "cloudpickle"]
-docs = ["furo", "sphinx", "zope.interface", "sphinx-notfound-page"]
-tests = ["coverage[toml] (>=5.0.2)", "hypothesis", "pympler", "pytest (>=4.3.0)", "mypy (>=0.900,!=0.940)", "pytest-mypy-plugins", "zope.interface", "cloudpickle"]
-tests_no_zope = ["coverage[toml] (>=5.0.2)", "hypothesis", "pympler", "pytest (>=4.3.0)", "mypy (>=0.900,!=0.940)", "pytest-mypy-plugins", "cloudpickle"]
-=======
 dev = ["cloudpickle", "coverage[toml] (>=5.0.2)", "furo", "hypothesis", "mypy (>=0.900,!=0.940)", "pre-commit", "pympler", "pytest (>=4.3.0)", "pytest-mypy-plugins", "sphinx", "sphinx-notfound-page", "zope.interface"]
 docs = ["furo", "sphinx", "sphinx-notfound-page", "zope.interface"]
 tests = ["cloudpickle", "coverage[toml] (>=5.0.2)", "hypothesis", "mypy (>=0.900,!=0.940)", "pympler", "pytest (>=4.3.0)", "pytest-mypy-plugins", "zope.interface"]
 tests-no-zope = ["cloudpickle", "coverage[toml] (>=5.0.2)", "hypothesis", "mypy (>=0.900,!=0.940)", "pympler", "pytest (>=4.3.0)", "pytest-mypy-plugins"]
->>>>>>> 5a922e00
 
 [[package]]
 name = "babel"
@@ -89,16 +82,12 @@
 python-versions = ">=3.7"
 
 [package.extras]
-doc = ["sphinx-rtd-theme", "sphinx-autodoc-typehints (>=1.2.0)"]
+doc = ["sphinx-autodoc-typehints (>=1.2.0)", "sphinx-rtd-theme"]
 test = ["pytest", "pytest-cov"]
 
 [[package]]
 name = "certifi"
-<<<<<<< HEAD
-version = "2022.9.14"
-=======
 version = "2022.9.24"
->>>>>>> 5a922e00
 description = "Python package for providing Mozilla's CA Bundle."
 category = "main"
 optional = false
@@ -200,11 +189,11 @@
 
 [package.extras]
 docs = ["sphinx (>=1.6.5,!=1.8.0,!=3.1.0,!=3.1.1)", "sphinx-rtd-theme"]
-docstest = ["pyenchant (>=1.6.11)", "twine (>=1.12.0)", "sphinxcontrib-spelling (>=4.0.1)"]
+docstest = ["pyenchant (>=1.6.11)", "sphinxcontrib-spelling (>=4.0.1)", "twine (>=1.12.0)"]
 pep8test = ["black", "flake8", "flake8-import-order", "pep8-naming"]
 sdist = ["setuptools-rust (>=0.11.4)"]
 ssh = ["bcrypt (>=3.1.5)"]
-test = ["pytest (>=6.2.0)", "pytest-benchmark", "pytest-cov", "pytest-subtests", "pytest-xdist", "pretend", "iso8601", "pytz", "hypothesis (>=1.11.4,!=3.79.2)"]
+test = ["hypothesis (>=1.11.4,!=3.79.2)", "iso8601", "pretend", "pytest (>=6.2.0)", "pytest-benchmark", "pytest-cov", "pytest-subtests", "pytest-xdist", "pytz"]
 
 [[package]]
 name = "decorator"
@@ -246,8 +235,6 @@
 python-versions = "*"
 
 [[package]]
-<<<<<<< HEAD
-=======
 name = "exceptiongroup"
 version = "1.0.0rc9"
 description = "Backport of PEP 654 (exception groups)"
@@ -259,7 +246,6 @@
 test = ["pytest (>=6)"]
 
 [[package]]
->>>>>>> 5a922e00
 name = "execnet"
 version = "1.9.0"
 description = "execnet: rapid multi-Python deployment"
@@ -332,8 +318,8 @@
 zipp = ">=0.5"
 
 [package.extras]
-docs = ["sphinx", "jaraco.packaging (>=8.2)", "rst.linker (>=1.9)"]
-testing = ["pytest (>=4.6)", "pytest-checkdocs (>=2.4)", "pytest-flake8", "pytest-cov", "pytest-enabler (>=1.0.1)", "packaging", "pep517", "pyfakefs", "flufl.flake8", "pytest-black (>=0.3.7)", "pytest-mypy", "importlib-resources (>=1.3)"]
+docs = ["jaraco.packaging (>=8.2)", "rst.linker (>=1.9)", "sphinx"]
+testing = ["flufl.flake8", "importlib-resources (>=1.3)", "packaging", "pep517", "pyfakefs", "pytest (>=4.6)", "pytest-black (>=0.3.7)", "pytest-checkdocs (>=2.4)", "pytest-cov", "pytest-enabler (>=1.0.1)", "pytest-flake8", "pytest-mypy"]
 
 [[package]]
 name = "iniconfig"
@@ -352,17 +338,10 @@
 python-versions = ">=3.6.1,<4.0"
 
 [package.extras]
-<<<<<<< HEAD
-pipfile_deprecated_finder = ["pipreqs", "requirementslib"]
-requirements_deprecated_finder = ["pipreqs", "pip-api"]
-colors = ["colorama (>=0.4.3,<0.5.0)"]
-plugins = ["setuptools"]
-=======
 colors = ["colorama (>=0.4.3,<0.5.0)"]
 pipfile-deprecated-finder = ["pipreqs", "requirementslib"]
 plugins = ["setuptools"]
 requirements-deprecated-finder = ["pip-api", "pipreqs"]
->>>>>>> 5a922e00
 
 [[package]]
 name = "itsdangerous"
@@ -430,14 +409,6 @@
 reports = ["lxml"]
 
 [[package]]
-name = "mnemonic"
-version = "0.20"
-description = "Implementation of Bitcoin BIP-0039"
-category = "main"
-optional = false
-python-versions = ">=3.5"
-
-[[package]]
 name = "mypy-extensions"
 version = "0.4.3"
 description = "Experimental type system extensions for programs checked with the mypy typechecker."
@@ -484,8 +455,8 @@
 python-versions = ">=3.7"
 
 [package.extras]
-docs = ["furo (>=2021.7.5b38)", "proselint (>=0.10.2)", "sphinx-autodoc-typehints (>=1.12)", "sphinx (>=4)"]
-test = ["appdirs (==1.4.4)", "pytest-cov (>=2.7)", "pytest-mock (>=3.6)", "pytest (>=6)"]
+docs = ["furo (>=2021.7.5b38)", "proselint (>=0.10.2)", "sphinx (>=4)", "sphinx-autodoc-typehints (>=1.12)"]
+test = ["appdirs (==1.4.4)", "pytest (>=6)", "pytest-cov (>=2.7)", "pytest-mock (>=3.6)"]
 
 [[package]]
 name = "pluggy"
@@ -499,8 +470,8 @@
 importlib-metadata = {version = ">=0.12", markers = "python_version < \"3.8\""}
 
 [package.extras]
-testing = ["pytest-benchmark", "pytest"]
-dev = ["tox", "pre-commit"]
+dev = ["pre-commit", "tox"]
+testing = ["pytest", "pytest-benchmark"]
 
 [[package]]
 name = "pprintpp"
@@ -565,8 +536,8 @@
 cffi = ">=1.4.1"
 
 [package.extras]
-docs = ["sphinx (>=1.6.5)", "sphinx-rtd-theme"]
-tests = ["pytest (>=3.2.1,!=3.3.0)", "hypothesis (>=3.27.0)"]
+docs = ["sphinx (>=1.6.5)", "sphinx_rtd_theme"]
+tests = ["hypothesis (>=3.27.0)", "pytest (>=3.2.1,!=3.3.0)"]
 
 [[package]]
 name = "pyparsing"
@@ -577,7 +548,7 @@
 python-versions = ">=3.6.8"
 
 [package.extras]
-diagrams = ["railroad-diagrams", "jinja2"]
+diagrams = ["jinja2", "railroad-diagrams"]
 
 [[package]]
 name = "pytest"
@@ -613,7 +584,7 @@
 pytest = ">=4.6"
 
 [package.extras]
-testing = ["virtualenv", "pytest-xdist", "six", "process-tests", "hunter", "fields"]
+testing = ["fields", "hunter", "process-tests", "pytest-xdist", "six", "virtualenv"]
 
 [[package]]
 name = "pytest-xdist"
@@ -671,8 +642,6 @@
 py = ">=1.4.26,<2.0.0"
 
 [[package]]
-<<<<<<< HEAD
-=======
 name = "setuptools"
 version = "65.5.0"
 description = "Easily download, build, install, upgrade, and uninstall Python packages"
@@ -686,7 +655,6 @@
 testing-integration = ["build[virtualenv]", "filelock (>=3.4.0)", "jaraco.envs (>=2.2)", "jaraco.path (>=3.2.0)", "pytest", "pytest-enabler", "pytest-xdist", "tomli", "virtualenv (>=13.0.0)", "wheel"]
 
 [[package]]
->>>>>>> 5a922e00
 name = "six"
 version = "1.16.0"
 description = "Python 2 and 3 compatibility utilities"
@@ -720,6 +688,7 @@
 packaging = "*"
 Pygments = ">=2.0"
 requests = ">=2.5.0"
+setuptools = "*"
 snowballstemmer = ">=1.1"
 sphinxcontrib-applehelp = "*"
 sphinxcontrib-devhelp = "*"
@@ -730,8 +699,8 @@
 
 [package.extras]
 docs = ["sphinxcontrib-websupport"]
-lint = ["flake8 (>=3.5.0)", "isort", "mypy (>=0.920)", "docutils-stubs", "types-typed-ast", "types-pkg-resources", "types-requests"]
-test = ["pytest", "pytest-cov", "html5lib", "cython", "typed-ast"]
+lint = ["docutils-stubs", "flake8 (>=3.5.0)", "isort", "mypy (>=0.920)", "types-pkg-resources", "types-requests", "types-typed-ast"]
+test = ["cython", "html5lib", "pytest", "pytest-cov", "typed-ast"]
 
 [[package]]
 name = "sphinx-copybutton"
@@ -745,13 +714,8 @@
 sphinx = ">=1.8"
 
 [package.extras]
-<<<<<<< HEAD
-rtd = ["sphinx-book-theme", "myst-nb", "ipython", "sphinx"]
-code_style = ["pre-commit (==2.12.1)"]
-=======
 code-style = ["pre-commit (==2.12.1)"]
 rtd = ["ipython", "myst-nb", "sphinx", "sphinx-book-theme"]
->>>>>>> 5a922e00
 
 [[package]]
 name = "sphinx-rtd-theme"
@@ -777,8 +741,8 @@
 python-versions = ">=3.5"
 
 [package.extras]
+lint = ["docutils-stubs", "flake8", "mypy"]
 test = ["pytest"]
-lint = ["docutils-stubs", "mypy", "flake8"]
 
 [[package]]
 name = "sphinxcontrib-devhelp"
@@ -789,8 +753,8 @@
 python-versions = ">=3.5"
 
 [package.extras]
+lint = ["docutils-stubs", "flake8", "mypy"]
 test = ["pytest"]
-lint = ["docutils-stubs", "mypy", "flake8"]
 
 [[package]]
 name = "sphinxcontrib-htmlhelp"
@@ -801,8 +765,8 @@
 python-versions = ">=3.6"
 
 [package.extras]
+lint = ["docutils-stubs", "flake8", "mypy"]
 test = ["html5lib", "pytest"]
-lint = ["docutils-stubs", "mypy", "flake8"]
 
 [[package]]
 name = "sphinxcontrib-jsmath"
@@ -813,7 +777,7 @@
 python-versions = ">=3.5"
 
 [package.extras]
-test = ["mypy", "flake8", "pytest"]
+test = ["flake8", "mypy", "pytest"]
 
 [[package]]
 name = "sphinxcontrib-qthelp"
@@ -824,8 +788,8 @@
 python-versions = ">=3.5"
 
 [package.extras]
+lint = ["docutils-stubs", "flake8", "mypy"]
 test = ["pytest"]
-lint = ["docutils-stubs", "mypy", "flake8"]
 
 [[package]]
 name = "sphinxcontrib-serializinghtml"
@@ -836,7 +800,7 @@
 python-versions = ">=3.5"
 
 [package.extras]
-lint = ["flake8", "mypy", "docutils-stubs"]
+lint = ["docutils-stubs", "flake8", "mypy"]
 test = ["pytest"]
 
 [[package]]
@@ -864,8 +828,8 @@
 python-versions = ">=3.5.3"
 
 [package.extras]
-doc = ["sphinx-rtd-theme", "sphinx-autodoc-typehints (>=1.2.0)"]
-test = ["pytest", "typing-extensions", "mypy"]
+doc = ["sphinx-autodoc-typehints (>=1.2.0)", "sphinx-rtd-theme"]
+test = ["mypy", "pytest", "typing-extensions"]
 
 [[package]]
 name = "typing-extensions"
@@ -884,8 +848,8 @@
 python-versions = ">=2.7, !=3.0.*, !=3.1.*, !=3.2.*, !=3.3.*, !=3.4.*, !=3.5.*, <4"
 
 [package.extras]
-brotli = ["brotlicffi (>=0.8.0)", "brotli (>=1.0.9)", "brotlipy (>=0.6.0)"]
-secure = ["pyOpenSSL (>=0.14)", "cryptography (>=1.3.4)", "idna (>=2.0.0)", "certifi", "urllib3-secure-extra", "ipaddress"]
+brotli = ["brotli (>=1.0.9)", "brotlicffi (>=0.8.0)", "brotlipy (>=0.6.0)"]
+secure = ["certifi", "cryptography (>=1.3.4)", "idna (>=2.0.0)", "ipaddress", "pyOpenSSL (>=0.14)", "urllib3-secure-extra"]
 socks = ["PySocks (>=1.5.6,!=1.5.7,<2.0)"]
 
 [[package]]
@@ -897,9 +861,9 @@
 python-versions = ">=3.7"
 
 [package.extras]
+docs = ["Sphinx (>=3.4)", "sphinx-rtd-theme (>=0.5)"]
+optional = ["python-socks", "wsaccel"]
 test = ["websockets"]
-optional = ["wsaccel", "python-socks"]
-docs = ["sphinx-rtd-theme (>=0.5)", "Sphinx (>=3.4)"]
 
 [[package]]
 name = "werkzeug"
@@ -924,95 +888,12 @@
 python-versions = ">=3.7"
 
 [package.extras]
-<<<<<<< HEAD
-docs = ["sphinx", "jaraco.packaging (>=9)", "rst.linker (>=1.9)", "jaraco.tidelift (>=1.4)"]
-testing = ["pytest (>=6)", "pytest-checkdocs (>=2.4)", "pytest-flake8", "pytest-cov", "pytest-enabler (>=1.3)", "jaraco.itertools", "func-timeout", "pytest-black (>=0.3.7)", "pytest-mypy (>=0.9.1)"]
-=======
 docs = ["furo", "jaraco.packaging (>=9)", "jaraco.tidelift (>=1.4)", "rst.linker (>=1.9)", "sphinx (>=3.5)"]
 testing = ["flake8 (<5)", "func-timeout", "jaraco.functools", "jaraco.itertools", "more-itertools", "pytest (>=6)", "pytest-black (>=0.3.7)", "pytest-checkdocs (>=2.4)", "pytest-cov", "pytest-enabler (>=1.3)", "pytest-flake8", "pytest-mypy (>=0.9.1)"]
->>>>>>> 5a922e00
 
 [metadata]
 lock-version = "1.1"
 python-versions = "^3.7"
-<<<<<<< HEAD
-content-hash = "ed7197524ef41e00c0d64fe14ff6d74be3ac2470d5177c79090dd8f02b051c95"
-
-[metadata.files]
-alabaster = []
-asn1crypto = []
-attrs = []
-babel = []
-black = []
-blockfrost-python = []
-cbor2 = []
-certifi = []
-certvalidator = []
-cffi = []
-charset-normalizer = []
-click = []
-colorama = []
-cose = []
-coverage = []
-cryptography = []
-decorator = []
-docutils = []
-ecdsa = []
-ecpy = []
-execnet = []
-flake8 = []
-flask = []
-idna = []
-imagesize = []
-importlib-metadata = []
-iniconfig = []
-isort = []
-itsdangerous = []
-jinja2 = []
-markupsafe = []
-mccabe = []
-mnemonic = []
-mypy-extensions = []
-oscrypto = []
-packaging = []
-pathspec = []
-platformdirs = []
-pluggy = []
-pprintpp = []
-py = []
-pycodestyle = []
-pycparser = []
-pyflakes = []
-pygments = []
-pynacl = []
-pyparsing = []
-pytest = []
-pytest-cov = []
-pytest-forked = []
-pytest-xdist = []
-pytz = []
-requests = []
-retry = []
-six = []
-snowballstemmer = []
-sphinx = []
-sphinx-copybutton = []
-sphinx-rtd-theme = []
-sphinxcontrib-applehelp = []
-sphinxcontrib-devhelp = []
-sphinxcontrib-htmlhelp = []
-sphinxcontrib-jsmath = []
-sphinxcontrib-qthelp = []
-sphinxcontrib-serializinghtml = []
-tomli = []
-typed-ast = []
-typeguard = []
-typing-extensions = []
-urllib3 = []
-websocket-client = []
-werkzeug = []
-zipp = []
-=======
 content-hash = "65417aafbf9a170397273ce4842e500701741041d45344bb628102953327fe12"
 
 [metadata.files]
@@ -1584,5 +1465,4 @@
 zipp = [
     {file = "zipp-3.10.0-py3-none-any.whl", hash = "sha256:4fcb6f278987a6605757302a6e40e896257570d11c51628968ccb2a47e80c6c1"},
     {file = "zipp-3.10.0.tar.gz", hash = "sha256:7a7262fd930bd3e36c50b9a64897aec3fafff3dfdeec9623ae22b40e93f99bb8"},
-]
->>>>>>> 5a922e00
+]